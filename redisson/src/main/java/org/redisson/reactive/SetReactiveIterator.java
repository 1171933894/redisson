/**
 * Copyright 2016 Nikita Koksharov
 *
 * Licensed under the Apache License, Version 2.0 (the "License");
 * you may not use this file except in compliance with the License.
 * You may obtain a copy of the License at
 *
 *    http://www.apache.org/licenses/LICENSE-2.0
 *
 * Unless required by applicable law or agreed to in writing, software
 * distributed under the License is distributed on an "AS IS" BASIS,
 * WITHOUT WARRANTIES OR CONDITIONS OF ANY KIND, either express or implied.
 * See the License for the specific language governing permissions and
 * limitations under the License.
 */
package org.redisson.reactive;

import java.net.InetSocketAddress;
import java.util.ArrayList;
import java.util.List;
import java.util.concurrent.atomic.AtomicLong;
import java.util.function.Consumer;
import java.util.function.LongConsumer;

import org.reactivestreams.Publisher;
import org.reactivestreams.Subscriber;
import org.reactivestreams.Subscription;
import org.redisson.client.RedisClient;
import org.redisson.client.protocol.decoder.ListScanResult;
import org.redisson.client.protocol.decoder.ScanObjectEntry;

import io.netty.buffer.ByteBuf;
import reactor.core.publisher.FluxSink;

/**
 * 
 * @author Nikita Koksharov
 *
 * @param <V> value type
 */
public abstract class SetReactiveIterator<V> implements Consumer<FluxSink<V>> {

    @Override
    public void accept(FluxSink<V> emitter) {
        emitter.onRequest(new LongConsumer() {
            
            private List<ByteBuf> firstValues;
            private List<ByteBuf> lastValues;
            private long nextIterPos;
<<<<<<< HEAD
            private InetSocketAddress client;
            private AtomicLong elementsRead = new AtomicLong();
            
=======
            private RedisClient client;

>>>>>>> b9d9f870
            private boolean finished;
            private volatile boolean completed;
            private AtomicLong readAmount = new AtomicLong();
            
            @Override
            public void accept(long value) {
                readAmount.addAndGet(value);
                if (completed || elementsRead.get() == 0) {
                    nextValues(emitter);
                    completed = false;
                }
            }
            
            protected void nextValues(FluxSink<V> emitter) {
                scanIteratorReactive(client, nextIterPos).subscribe(new Subscriber<ListScanResult<ScanObjectEntry>>() {

                    @Override
                    public void onSubscribe(Subscription s) {
                        s.request(Long.MAX_VALUE);
                    }

                    @Override
                    public void onNext(ListScanResult<ScanObjectEntry> res) {
                        if (finished) {
                            free(firstValues);
                            free(lastValues);

                            client = null;
                            firstValues = null;
                            lastValues = null;
                            nextIterPos = 0;
                            return;
                        }

                        long prevIterPos = nextIterPos;
                        if (lastValues != null) {
                            free(lastValues);
                        }
                        
                        lastValues = convert(res.getValues());
                        client = res.getRedisClient();
                        
                        if (nextIterPos == 0 && firstValues == null) {
                            firstValues = lastValues;
                            lastValues = null;
                            if (firstValues.isEmpty()) {
                                client = null;
                                firstValues = null;
                                nextIterPos = 0;
                                prevIterPos = -1;
                            }
                        } else { 
                            if (firstValues.isEmpty()) {
                                firstValues = lastValues;
                                lastValues = null;
                                if (firstValues.isEmpty()) {
                                    if (res.getPos() == 0) {
                                        finished = true;
                                        emitter.complete();
                                        return;
                                    }
                                }
                            } else if (lastValues.removeAll(firstValues)) {
                                free(firstValues);
                                free(lastValues);

                                client = null;
                                firstValues = null;
                                lastValues = null;
                                nextIterPos = 0;
                                prevIterPos = -1;
                                finished = true;
                                emitter.complete();
                                return;
                            }
                        }

                        for (ScanObjectEntry val : res.getValues()) {
                            emitter.next((V)val.getObj());
                            elementsRead.incrementAndGet();
                        }

                        nextIterPos = res.getPos();
                        
                        if (elementsRead.get() >= readAmount.get()) {
                            emitter.complete();
                            elementsRead.set(0);
                            completed = true;
                            return;
                        }
                        if (prevIterPos == nextIterPos) {
                            finished = true;
                            emitter.complete();
                        }
                    }
                                
                    @Override
                    public void onError(Throwable error) {
                        emitter.error(error);
                    }

                    @Override
                    public void onComplete() {
                        if (finished || completed) {
                            return;
                        }
                        nextValues(emitter);
                    }
                });
            }
        });
    }

    protected boolean tryAgain() {
        return false;
    }
    
    private void free(List<ByteBuf> list) {
        if (list == null) {
            return;
        }
        for (ByteBuf byteBuf : list) {
            byteBuf.release();
        }
    }
    
    private List<ByteBuf> convert(List<ScanObjectEntry> list) {
        List<ByteBuf> result = new ArrayList<ByteBuf>(list.size());
        for (ScanObjectEntry entry : list) {
            result.add(entry.getBuf());
        }
        return result;
    }

    protected abstract Publisher<ListScanResult<ScanObjectEntry>> scanIteratorReactive(RedisClient client, long nextIterPos);

}<|MERGE_RESOLUTION|>--- conflicted
+++ resolved
@@ -47,14 +47,9 @@
             private List<ByteBuf> firstValues;
             private List<ByteBuf> lastValues;
             private long nextIterPos;
-<<<<<<< HEAD
-            private InetSocketAddress client;
+            private RedisClient client;
             private AtomicLong elementsRead = new AtomicLong();
             
-=======
-            private RedisClient client;
-
->>>>>>> b9d9f870
             private boolean finished;
             private volatile boolean completed;
             private AtomicLong readAmount = new AtomicLong();
