--- conflicted
+++ resolved
@@ -232,49 +232,25 @@
         RSemaphore s = redisson.getSemaphore("test");
         s.setPermits(10);
 
-<<<<<<< HEAD
-        final CyclicBarrier barrier = new CyclicBarrier(10);
+        final AtomicInteger checkPermits = new AtomicInteger(s.availablePermits());
+        final CyclicBarrier barrier = new CyclicBarrier(s.availablePermits());
         testMultiInstanceConcurrency(iterations, r -> {
             RSemaphore s1 = r.getSemaphore("test");
             try {
                 s1.acquire();
                 barrier.await();
-                assertThat(s1.availablePermits()).isEqualTo(0);
-                assertThat(s1.tryAcquire()).isFalse();
-                Thread.sleep(50);
-            } catch (InterruptedException | BrokenBarrierException e) {
-                // TODO Auto-generated catch block
-                e.printStackTrace();
-=======
-        final AtomicInteger checkPermits = new AtomicInteger(s.availablePermits());
-        final CyclicBarrier barrier = new CyclicBarrier(s.availablePermits());
-        testMultiInstanceConcurrency(iterations, new RedissonRunnable() {
-            @Override
-            public void run(RedissonClient redisson) {
-                RSemaphore s = redisson.getSemaphore("test");
-                try {
-                    s.acquire();
-
-                    barrier.await();
-
-                    if (checkPermits.decrementAndGet() > 0) {
-                        assertThat(s.availablePermits()).isEqualTo(0);
-                        assertThat(s.tryAcquire()).isFalse();
-                    } else {
-                        Thread.sleep(50);
-                    }
-
-                } catch (InterruptedException e) {
-                    // TODO Auto-generated catch block
-                    e.printStackTrace();
-                } catch (BrokenBarrierException e) {
-                    // TODO Auto-generated catch block
-                    e.printStackTrace();
-                }
-                int value = lockedCounter.get();
-                lockedCounter.set(value + 1);
-                s.release();
->>>>>>> bafeb5ab
+                if (checkPermits.decrementAndGet() > 0) {
+                    assertThat(s1.availablePermits()).isEqualTo(0);
+                    assertThat(s1.tryAcquire()).isFalse();
+                } else {
+                    Thread.sleep(50);
+                }
+            }catch (InterruptedException e) {
+                // TODO Auto-generated catch block
+                e.printStackTrace();
+            }catch (BrokenBarrierException e) {
+                // TODO Auto-generated catch block
+                e.printStackTrace();
             }
             int value = lockedCounter.get();
             lockedCounter.set(value + 1);
